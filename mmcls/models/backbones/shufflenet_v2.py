import logging

import torch
import torch.nn as nn
import torch.utils.checkpoint as cp
from mmcv.cnn import ConvModule, constant_init, normal_init
from mmcv.runner import load_checkpoint
from torch.nn.modules.batchnorm import _BatchNorm

from mmcls.models.utils import channel_shuffle
from ..builder import BACKBONES
from .base_backbone import BaseBackbone


class InvertedResidual(nn.Module):
    """InvertedResidual block for ShuffleNetV2 backbone.

    Args:
        in_channels (int): The input channels of the block.
        out_channels (int): The output channels of the block.
        stride (int): Stride of the 3x3 convolution layer. Default: 1
        conv_cfg (dict, optional): Config dict for convolution layer.
            Default: None, which means using conv2d.
        norm_cfg (dict): Config dict for normalization layer.
            Default: dict(type='BN').
        act_cfg (dict): Config dict for activation layer.
            Default: dict(type='ReLU').
        with_cp (bool): Use checkpoint or not. Using checkpoint will save some
            memory while slowing down the training speed. Default: False.

    Returns:
        Tensor: The output tensor.
    """

    def __init__(self,
                 in_channels,
                 out_channels,
                 stride=1,
                 conv_cfg=None,
                 norm_cfg=dict(type='BN'),
                 act_cfg=dict(type='ReLU'),
                 with_cp=False):
        super(InvertedResidual, self).__init__()
        self.stride = stride
        self.with_cp = with_cp

        branch_features = out_channels // 2
        if self.stride == 1:
            assert in_channels == branch_features * 2, (
                f'in_channels ({in_channels}) should equal to '
                f'branch_features * 2 ({branch_features * 2}) '
                'when stride is 1')

        if in_channels != branch_features * 2:
            assert self.stride != 1, (
                f'stride ({self.stride}) should not equal 1 when '
                f'in_channels != branch_features * 2')

        if self.stride > 1:
            self.branch1 = nn.Sequential(
                ConvModule(
                    in_channels,
                    in_channels,
                    kernel_size=3,
                    stride=self.stride,
                    padding=1,
                    groups=in_channels,
                    conv_cfg=conv_cfg,
                    norm_cfg=norm_cfg,
                    act_cfg=None),
                ConvModule(
                    in_channels,
                    branch_features,
                    kernel_size=1,
                    stride=1,
                    padding=0,
                    conv_cfg=conv_cfg,
                    norm_cfg=norm_cfg,
                    act_cfg=act_cfg),
            )

        self.branch2 = nn.Sequential(
            ConvModule(
                in_channels if (self.stride > 1) else branch_features,
                branch_features,
                kernel_size=1,
                stride=1,
                padding=0,
                conv_cfg=conv_cfg,
                norm_cfg=norm_cfg,
                act_cfg=act_cfg),
            ConvModule(
                branch_features,
                branch_features,
                kernel_size=3,
                stride=self.stride,
                padding=1,
                groups=branch_features,
                conv_cfg=conv_cfg,
                norm_cfg=norm_cfg,
                act_cfg=None),
            ConvModule(
                branch_features,
                branch_features,
                kernel_size=1,
                stride=1,
                padding=0,
                conv_cfg=conv_cfg,
                norm_cfg=norm_cfg,
                act_cfg=act_cfg))

    def forward(self, x):

        def _inner_forward(x):
            if self.stride > 1:
                out = torch.cat((self.branch1(x), self.branch2(x)), dim=1)
            else:
                x1, x2 = x.chunk(2, dim=1)
                out = torch.cat((x1, self.branch2(x2)), dim=1)

            out = channel_shuffle(out, 2)

            return out

        if self.with_cp and x.requires_grad:
            out = cp.checkpoint(_inner_forward, x)
        else:
            out = _inner_forward(x)

        return out


@BACKBONES.register_module()
class ShuffleNetV2(BaseBackbone):
    """ShuffleNetV2 backbone.

    Args:
        widen_factor (float): Width multiplier - adjusts the number of
            channels in each layer by this amount. Default: 1.0.
        out_indices (Sequence[int]): Output from which stages.
            Default: (0, 1, 2, 3).
        frozen_stages (int): Stages to be frozen (all param fixed).
            Default: -1, which means not freezing any parameters.
        conv_cfg (dict, optional): Config dict for convolution layer.
            Default: None, which means using conv2d.
        norm_cfg (dict): Config dict for normalization layer.
            Default: dict(type='BN').
        act_cfg (dict): Config dict for activation layer.
            Default: dict(type='ReLU').
        norm_eval (bool): Whether to set norm layers to eval mode, namely,
            freeze running stats (mean and var). Note: Effect on Batch Norm
            and its variants only. Default: False.
        with_cp (bool): Use checkpoint or not. Using checkpoint will save some
            memory while slowing down the training speed. Default: False.
    """

    def __init__(self,
                 widen_factor=1.0,
                 out_indices=(3, ),
                 frozen_stages=-1,
                 conv_cfg=None,
                 norm_cfg=dict(type='BN'),
                 act_cfg=dict(type='ReLU'),
                 norm_eval=False,
                 with_cp=False):
        super(ShuffleNetV2, self).__init__()
        self.stage_blocks = [4, 8, 4]
        for index in out_indices:
            if index not in range(0, 4):
                raise ValueError('the item in out_indices must in '
                                 f'range(0, 4). But received {index}')

        if frozen_stages not in range(-1, 4):
            raise ValueError('frozen_stages must be in range(-1, 4). '
                             f'But received {frozen_stages}')
        self.out_indices = out_indices
        self.frozen_stages = frozen_stages
        self.conv_cfg = conv_cfg
        self.norm_cfg = norm_cfg
        self.act_cfg = act_cfg
        self.norm_eval = norm_eval
        self.with_cp = with_cp

        if widen_factor == 0.5:
            channels = [48, 96, 192, 1024]
        elif widen_factor == 1.0:
            channels = [116, 232, 464, 1024]
        elif widen_factor == 1.5:
            channels = [176, 352, 704, 1024]
        elif widen_factor == 2.0:
            channels = [244, 488, 976, 2048]
        else:
            raise ValueError('widen_factor must be in [0.5, 1.0, 1.5, 2.0]. '
                             f'But received {widen_factor}')

        self.in_channels = 24
        self.conv1 = ConvModule(
            in_channels=3,
            out_channels=self.in_channels,
            kernel_size=3,
            stride=2,
            padding=1,
            conv_cfg=conv_cfg,
            norm_cfg=norm_cfg,
            act_cfg=act_cfg)

        self.maxpool = nn.MaxPool2d(kernel_size=3, stride=2, padding=1)

        self.layers = nn.ModuleList()
        for i, num_blocks in enumerate(self.stage_blocks):
            layer = self._make_layer(channels[i], num_blocks)
            self.layers.append(layer)

        output_channels = channels[-1]
        self.layers.append(
            ConvModule(
                in_channels=self.in_channels,
                out_channels=output_channels,
                kernel_size=1,
                conv_cfg=conv_cfg,
                norm_cfg=norm_cfg,
                act_cfg=act_cfg))

    def _make_layer(self, out_channels, num_blocks):
        """ Stack blocks to make a layer.

        Args:
            out_channels (int): out_channels of the block.
            num_blocks (int): number of blocks.
        """
        layers = []
        for i in range(num_blocks):
            stride = 2 if i == 0 else 1
            layers.append(
                InvertedResidual(
                    in_channels=self.in_channels,
                    out_channels=out_channels,
                    stride=stride,
                    conv_cfg=self.conv_cfg,
                    norm_cfg=self.norm_cfg,
                    act_cfg=self.act_cfg,
                    with_cp=self.with_cp))
            self.in_channels = out_channels

        return nn.Sequential(*layers)

    def _freeze_stages(self):
        if self.frozen_stages >= 0:
            for param in self.conv1.parameters():
                param.requires_grad = False

        for i in range(self.frozen_stages):
            m = self.layers[i]
            m.eval()
            for param in m.parameters():
                param.requires_grad = False

    def init_weights(self, pretrained=None):
        if isinstance(pretrained, str):
            logger = logging.getLogger()
            load_checkpoint(self, pretrained, strict=False, logger=logger)
        elif pretrained is None:
            for name, m in self.named_modules():
<<<<<<< HEAD
                for name, m in self.named_modules():
                    if isinstance(m, nn.Conv2d):
                        if 'conv1' in name:
                            normal_init(m, mean=0, std=0.01)
                        else:
                            normal_init(m, mean=0, std=1.0 / m.weight.shape[1])
                    elif isinstance(m, (_BatchNorm, nn.GroupNorm)):
                        constant_init(m.weight, val=1, bias=0.0001)
                        if isinstance(m, _BatchNorm):
                            if m.running_mean is not None:
                                nn.init.constant_(m.running_mean, 0)
=======
                if isinstance(m, nn.Conv2d):
                    if 'conv1' in name:
                        normal_init(m, mean=0, std=0.01)
                    else:
                        normal_init(m, mean=0, std=1.0 / m.weight.shape[1])
                elif isinstance(m, (_BatchNorm, nn.GroupNorm)):
                    constant_init(m.weight, val=1, bias=0.0001)
                    if isinstance(m, _BatchNorm):
                        if m.running_mean is not None:
                            nn.init.constant_(m.running_mean, 0)
>>>>>>> f3b9380c
        else:
            raise TypeError('pretrained must be a str or None. But received '
                            f'{type(pretrained)}')

    def forward(self, x):
        x = self.conv1(x)
        x = self.maxpool(x)

        outs = []
        for i, layer in enumerate(self.layers):
            x = layer(x)
            if i in self.out_indices:
                outs.append(x)

        if len(outs) == 1:
            return outs[0]
        else:
            return tuple(outs)

    def train(self, mode=True):
        super(ShuffleNetV2, self).train(mode)
        self._freeze_stages()
        if mode and self.norm_eval:
            for m in self.modules():
                if isinstance(m, nn.BatchNorm2d):
                    m.eval()<|MERGE_RESOLUTION|>--- conflicted
+++ resolved
@@ -261,19 +261,6 @@
             load_checkpoint(self, pretrained, strict=False, logger=logger)
         elif pretrained is None:
             for name, m in self.named_modules():
-<<<<<<< HEAD
-                for name, m in self.named_modules():
-                    if isinstance(m, nn.Conv2d):
-                        if 'conv1' in name:
-                            normal_init(m, mean=0, std=0.01)
-                        else:
-                            normal_init(m, mean=0, std=1.0 / m.weight.shape[1])
-                    elif isinstance(m, (_BatchNorm, nn.GroupNorm)):
-                        constant_init(m.weight, val=1, bias=0.0001)
-                        if isinstance(m, _BatchNorm):
-                            if m.running_mean is not None:
-                                nn.init.constant_(m.running_mean, 0)
-=======
                 if isinstance(m, nn.Conv2d):
                     if 'conv1' in name:
                         normal_init(m, mean=0, std=0.01)
@@ -284,7 +271,6 @@
                     if isinstance(m, _BatchNorm):
                         if m.running_mean is not None:
                             nn.init.constant_(m.running_mean, 0)
->>>>>>> f3b9380c
         else:
             raise TypeError('pretrained must be a str or None. But received '
                             f'{type(pretrained)}')
