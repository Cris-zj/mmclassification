from .alexnet import AlexNet
from .lenet import LeNet5
from .mobilenet_v2 import MobileNetV2
from .mobilenet_v3 import MobileNetv3
from .regnet import RegNet
from .resnest import ResNeSt
from .resnet import ResNet, ResNetV1d
from .resnet_cifar import ResNet_CIFAR
from .resnext import ResNeXt
from .seresnet import SEResNet
from .seresnext import SEResNeXt
from .shufflenet_v1 import ShuffleNetV1
from .shufflenet_v2 import ShuffleNetV2
from .vgg import VGG

__all__ = [
<<<<<<< HEAD
    'LeNet5', 'AlexNet', 'RegNet', 'ResNet', 'ResNeXt', 'ResNetV1d',
    'ResNetV1d', 'ResNet_CIFAR', 'SEResNet', 'SEResNeXt', 'ShuffleNetV1',
=======
    'LeNet5', 'AlexNet', 'VGG', 'RegNet', 'ResNet', 'ResNeXt', 'ResNetV1d',
    'ResNeSt', 'ResNet_CIFAR', 'SEResNet', 'SEResNeXt', 'ShuffleNetV1',
>>>>>>> f3b9380c
    'ShuffleNetV2', 'MobileNetV2', 'MobileNetv3'
]<|MERGE_RESOLUTION|>--- conflicted
+++ resolved
@@ -14,12 +14,7 @@
 from .vgg import VGG
 
 __all__ = [
-<<<<<<< HEAD
-    'LeNet5', 'AlexNet', 'RegNet', 'ResNet', 'ResNeXt', 'ResNetV1d',
-    'ResNetV1d', 'ResNet_CIFAR', 'SEResNet', 'SEResNeXt', 'ShuffleNetV1',
-=======
     'LeNet5', 'AlexNet', 'VGG', 'RegNet', 'ResNet', 'ResNeXt', 'ResNetV1d',
     'ResNeSt', 'ResNet_CIFAR', 'SEResNet', 'SEResNeXt', 'ShuffleNetV1',
->>>>>>> f3b9380c
     'ShuffleNetV2', 'MobileNetV2', 'MobileNetv3'
 ]