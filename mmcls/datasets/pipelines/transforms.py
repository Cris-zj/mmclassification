--- conflicted
+++ resolved
@@ -1,7 +1,4 @@
-<<<<<<< HEAD
-=======
 import inspect
->>>>>>> f3b9380c
 import math
 import random
 
