--- conflicted
+++ resolved
@@ -18,10 +18,7 @@
         transform = LoadImageFromFile()
         results = transform(copy.deepcopy(results))
         assert results['filename'] == osp.join(self.data_prefix, 'color.jpg')
-<<<<<<< HEAD
-=======
         assert results['ori_filename'] == 'color.jpg'
->>>>>>> f3b9380c
         assert results['img'].shape == (300, 400, 3)
         assert results['img'].dtype == np.uint8
         assert results['img_shape'] == (300, 400, 3)
