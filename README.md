--- conflicted
+++ resolved
@@ -2,12 +2,6 @@
   <img src="resources/mmcls-logo.png" width="600"/>
 </div>
 
-<<<<<<< HEAD
-## Introduction
-
-MMClassification is an open source image classification toolbox based on PyTorch. It is
-a part of the OpenMMLab project developed by [Multimedia Laboratory, CUHK](http://mmlab.ie.cuhk.edu.hk/).
-=======
 [![Build Status](https://github.com/open-mmlab/mmclassification/workflows/build/badge.svg)](https://github.com/open-mmlab/mmclassification/actions)
 [![Documentation Status](https://readthedocs.org/projects/mmclassification/badge/?version=latest)](https://mmclassification.readthedocs.io/en/latest/?badge=latest)
 [![codecov](https://codecov.io/gh/open-mmlab/mmclassification/branch/master/graph/badge.svg)](https://codecov.io/gh/open-mmlab/mmclassification)
@@ -21,7 +15,6 @@
 Documentation: https://mmclassification.readthedocs.io/en/latest/
 
 ![demo](https://user-images.githubusercontent.com/9102141/87268895-3e0d0780-c4fe-11ea-849e-6140b7e0d4de.gif)
->>>>>>> f3b9380c
 
 ### Major features
 
@@ -30,31 +23,20 @@
 - Large-scale training configs
 - High efficiency and extensibility
 
-<<<<<<< HEAD
-
-=======
->>>>>>> f3b9380c
 ## License
 
 This project is released under the [Apache 2.0 license](LICENSE).
 
-<<<<<<< HEAD
-=======
 ## Changelog
 
 v0.9.0 was released in 1/3/2021.
 Please refer to [changelog.md](docs/changelog.md) for details and release history.
 
->>>>>>> f3b9380c
 ## Benchmark and model zoo
 
 Results and models are available in the [model zoo](docs/model_zoo.md).
 
 Supported backbones:
-<<<<<<< HEAD
-=======
-
->>>>>>> f3b9380c
 - [x] ResNet
 - [x] ResNeXt
 - [x] SE-ResNet
@@ -69,18 +51,6 @@
 
 Please refer to [install.md](docs/install.md) for installation and dataset preparation.
 
-<<<<<<< HEAD
-
-## Get Started
-
-Please see [getting_started.md](docs/getting_started.md) for the basic usage of MMClassification. There are also tutorials for [finetuning models](docs/tutorials/finetune.md), [adding new dataset](docs/tutorials/new_dataset.md), [designing data pipeline](docs/tutorials/data_pipeline.md), and [adding new modules](docs/tutorials/new_modules.md).
-
-
-## Contributing
-We appreciate all contributions to improve MMClassification.
-Please refer to [CONTRUBUTING.md](CONTRIBUTING.md) for the contributing guideline.
-
-=======
 ## Getting Started
 
 Please see [getting_started.md](docs/getting_started.md) for the basic usage of MMClassification. There are also tutorials for [finetuning models](docs/tutorials/finetune.md), [adding new dataset](docs/tutorials/new_dataset.md), [designing data pipeline](docs/tutorials/data_pipeline.md), and [adding new modules](docs/tutorials/new_modules.md).
@@ -89,33 +59,8 @@
 
 We appreciate all contributions to improve MMClassification.
 Please refer to [CONTRUBUTING.md](.github/CONTRIBUTING.md) for the contributing guideline.
->>>>>>> f3b9380c
 
 ## Acknowledgement
 
 MMClassification is an open source project that is contributed by researchers and engineers from various colleges and companies. We appreciate all the contributors who implement their methods or add new features, as well as users who give valuable feedbacks.
-<<<<<<< HEAD
-We wish that the toolbox and benchmark could serve the growing research community by providing a flexible toolkit to reimplement existing methods and develop their own new detectors.
-
-Many thanks to Wenwei Zhang ([@ZwwWayne](https://github.com/ZwwWayne)), Jiarui Xu ([@xvjiarui](https://github.com/xvjiarui)), Xintao Wang ([@xinntao](https://github.com/xinntao)) and Zhizhong Li ([@innerlee](https://github.com/innerlee)) for their valuable advices and discussions.
-
-## Citation
-
-If you use this toolbox or benchmark in your research, please cite this project.
-
-```
-@misc{mmclassification,
-  author =       {Yang, Lei and Li, Xiaojie and Lou, Zan and Yang, Mingmin and
-                  Wang, Fei and Qian, Chen and Chen, Kai and Lin, Dahua},
-  title =        {{MMClassification}},
-  howpublished = {\url{https://github.com/open-mmlab/mmclassification}},
-  year =         {2020}
-}
-```
-
-## Contact
-
-This repo is currently maintained by Lei Yang ([@yl-1993](http://github.com/yl-1993)), Xiaojie Li ([@xiaojieli0903](https://github.com/xiaojieli0903)) and Kai Chen ([@hellock](http://github.com/hellock)).
-=======
-We wish that the toolbox and benchmark could serve the growing research community by providing a flexible toolkit to reimplement existing methods and develop their own new classifiers.
->>>>>>> f3b9380c
+We wish that the toolbox and benchmark could serve the growing research community by providing a flexible toolkit to reimplement existing methods and develop their own new classifiers.